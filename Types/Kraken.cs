--- conflicted
+++ resolved
@@ -241,7 +241,6 @@
     }
 
     /// <summary>
-<<<<<<< HEAD
     /// The mighty kraken that emerges from the depth when we have a problem with a path,
     /// such as when it cannot be converted from absolute to relative, or vice-versa.
     /// </summary>
@@ -278,8 +277,10 @@
             :base(reason, inner_exception)
         {
             this.mod = mod;
-        }            
-=======
+        }
+    }
+
+    /// <summary>
     /// A bad command; useful for things like command-line handling, or REST servers.
     /// </summary>
     public class BadCommandKraken : Kraken
@@ -306,6 +307,5 @@
                 "on the command-line to update your certificate store, and try again.\n\n"
             ;
         }
->>>>>>> 82745619
     }
 }