--- conflicted
+++ resolved
@@ -1,6 +1,4 @@
-<<<<<<< HEAD
-﻿using CKAN;
-using CKAN.NetKAN.Extensions;
+﻿using CKAN.NetKAN.Extensions;
 using CKAN.Versioning;
 using NUnit.Framework;
 
@@ -39,46 +37,4 @@
             );
         }
     }
-}
-=======
-﻿using CKAN;
-using CKAN.NetKAN.Extensions;
-using NUnit.Framework;
-
-namespace Tests.NetKAN.Extensions
-{
-    [TestFixture]
-    public sealed class VersionExtensionsTests
-    {
-        [Test]
-        public void ToSpecVersionJsonReturnsIntegerForVersion1()
-        {
-            // Arrange
-            var version = new Version("v1.0");
-
-            // Act
-            var result = version.ToSpecVersionJson();
-
-            // Assert
-            Assert.That((int)result == 1, Is.True,
-                "ToSpecVersionJson() should return the integer 1 for version 1"
-            );
-        }
-
-        [Test]
-        public void ToSpecVersionJsonReturnsStringForHigherVersions()
-        {
-            // Arrange
-            var version = new Version("v1.2");
-
-            // Act
-            var result = version.ToSpecVersionJson();
-
-            // Assert
-            Assert.That((string)result == "v1.2", Is.True,
-                "ToSpecVersionJson() should return a string for versions higher than 1."
-            );
-        }
-    }
-}
->>>>>>> 6cfa9bcd
+}