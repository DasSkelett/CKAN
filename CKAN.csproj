﻿<?xml version="1.0" encoding="utf-8"?>
<Project DefaultTargets="Build" ToolsVersion="4.0" xmlns="http://schemas.microsoft.com/developer/msbuild/2003">
  <PropertyGroup>
    <Configuration Condition=" '$(Configuration)' == '' ">Debug</Configuration>
    <Platform Condition=" '$(Platform)' == '' ">x86</Platform>
    <ProductVersion>10.0.0</ProductVersion>
    <SchemaVersion>2.0</SchemaVersion>
    <ProjectGuid>{3B9AEA22-FA3B-4E43-9283-EABDD81CF271}</ProjectGuid>
    <OutputType>Library</OutputType>
    <RootNamespace>CKAN</RootNamespace>
    <AssemblyName>CKAN</AssemblyName>
  </PropertyGroup>
  <PropertyGroup Condition=" '$(Configuration)|$(Platform)' == 'Debug|x86' ">
    <DebugSymbols>true</DebugSymbols>
    <DebugType>full</DebugType>
    <Optimize>false</Optimize>
    <OutputPath>bin\Debug</OutputPath>
    <DefineConstants>TRACE;DEBUG;</DefineConstants>
    <ErrorReport>prompt</ErrorReport>
    <WarningLevel>4</WarningLevel>
    <Externalconsole>true</Externalconsole>
    <PlatformTarget>AnyCPU</PlatformTarget>
  </PropertyGroup>
  <PropertyGroup Condition=" '$(Configuration)|$(Platform)' == 'Release|x86' ">
    <DebugType>full</DebugType>
    <Optimize>true</Optimize>
    <OutputPath>bin\Release</OutputPath>
    <ErrorReport>prompt</ErrorReport>
    <WarningLevel>4</WarningLevel>
    <Externalconsole>true</Externalconsole>
    <PlatformTarget>x86</PlatformTarget>
  </PropertyGroup>
  <ItemGroup>
    <Reference Include="ChinhDo.Transactions">
      <HintPath>..\packages\TxFileManager.1.3\lib\net20\ChinhDo.Transactions.dll</HintPath>
    </Reference>
    <Reference Include="System" />
    <Reference Include="Microsoft.CSharp" />
    <Reference Include="CommandLine">
      <HintPath>..\packages\CommandLineParser.1.9.71\lib\net40\CommandLine.dll</HintPath>
    </Reference>
    <Reference Include="Newtonsoft.Json">
      <HintPath>..\packages\Newtonsoft.Json.6.0.5\lib\net40\Newtonsoft.Json.dll</HintPath>
    </Reference>
    <Reference Include="ICSharpCode.SharpZipLib">
      <HintPath>..\packages\SharpZipLib.0.86.0\lib\20\ICSharpCode.SharpZipLib.dll</HintPath>
    </Reference>
    <Reference Include="log4net">
      <HintPath>..\packages\log4net.2.0.3\lib\net40-full\log4net.dll</HintPath>
    </Reference>
    <Reference Include="System.Transactions" />
  </ItemGroup>
  <ItemGroup>
    <Compile Include="Properties\AssemblyInfo.cs" />
    <Compile Include="Module.cs" />
    <Compile Include="KSP.cs" />
    <Compile Include="InstalledModule.cs" />
    <Compile Include="RegistryManager.cs" />
    <Compile Include="Registry.cs" />
    <Compile Include="ModuleInstaller.cs" />
    <Compile Include="Net.cs" />
    <Compile Include="AvailableModule.cs" />
    <Compile Include="User.cs" />
    <Compile Include="RelationshipResolver.cs" />
    <Compile Include="Types\Version.cs" />
    <Compile Include="Types\KSPVersion.cs" />
    <Compile Include="Types\JsonSimpleStringConverter.cs" />
    <Compile Include="Repo.cs" />
    <Compile Include="Meta.cs" />
    <Compile Include="Types\JsonSingleOrArrayConverter.cs" />
    <Compile Include="Types\Kraken.cs" />
    <Compile Include="KSPManager.cs" />
    <Compile Include="KSPPathUtils.cs" />
    <Compile Include="KSPPathConstants.cs" />
    <Compile Include="NetAsyncDownloader.cs" />
<<<<<<< HEAD
    <Compile Include="Cache.cs" />
=======
    <Compile Include="FilesystemTransaction.cs" />
>>>>>>> 83a5a888
  </ItemGroup>
  <Import Project="$(MSBuildBinPath)\Microsoft.CSharp.targets" />
  <ItemGroup>
    <None Include="packages.config" />
  </ItemGroup>
</Project><|MERGE_RESOLUTION|>--- conflicted
+++ resolved
@@ -73,11 +73,8 @@
     <Compile Include="KSPPathUtils.cs" />
     <Compile Include="KSPPathConstants.cs" />
     <Compile Include="NetAsyncDownloader.cs" />
-<<<<<<< HEAD
     <Compile Include="Cache.cs" />
-=======
     <Compile Include="FilesystemTransaction.cs" />
->>>>>>> 83a5a888
   </ItemGroup>
   <Import Project="$(MSBuildBinPath)\Microsoft.CSharp.targets" />
   <ItemGroup>
