--- conflicted
+++ resolved
@@ -391,7 +391,6 @@
             // Copy window location to app settings
             configuration.WindowLoc = Location;
 
-<<<<<<< HEAD
             // Copy window size to app settings if not maximized
             configuration.WindowSize = WindowState == FormWindowState.Normal ? Size : RestoreBounds.Size;
 
@@ -405,12 +404,6 @@
             configuration.ModInfoPosition = ModInfoTabControl.ModMetaSplitPosition;
 
             // Save the active filter
-=======
-            // Copy window size to app settings.
-            configuration.WindowSize = WindowState == FormWindowState.Normal ? Size : RestoreBounds.Size;
-
-            // Save the active filter.
->>>>>>> aee6f91d
             configuration.ActiveFilter = (int)mainModList.ModFilter;
 
             // Save settings.
