using System;
using System.Linq;
using System.Drawing;
using System.Windows.Forms;
using Timer = System.Windows.Forms.Timer;
using log4net;

namespace CKAN
{
    /// <summary>
    /// A control for displaying and editing a search of mods.
    /// Contains several separate fields for searching different properties,
    /// plus a combined field that represents them all in a special syntax.
    /// </summary>
    public partial class EditModSearch : UserControl
    {
        /// <summary>
        /// Initialize a mod search editing control
        /// </summary>
        public EditModSearch()
        {
            InitializeComponent();

            this.ToolTip.SetToolTip(ExpandButton, Properties.Resources.EditModSearchTooltipExpandButton);

            // TextBox resizes unpredictably at runtime, so we need special logic
            // to line up the button with it
            ExpandButton.Top    = FilterCombinedTextBox.Top;
            ExpandButton.Height = ExpandButton.Width = FilterCombinedTextBox.Height;
        }

        /// <summary>
        /// Clear the input fields
        /// </summary>
        public void Clear()
        {
            FilterCombinedTextBox.Text = "";
        }

        /// <summary>
        /// Toggle whether the detailed controls are shown or hidden.
        /// </summary>
        public void ExpandCollapse()
        {
            ExpandButton.Checked = !ExpandButton.Checked;
        }

        /// <summary>
        /// Event fired when a search needs to be executed.
        /// </summary>
        public event Action<ModSearch> ApplySearch;

        /// <summary>
        /// Event fired when user wants to switch focus away from this control.
        /// </summary>
        public event Action SurrenderFocus;

        private static readonly ILog log = LogManager.GetLogger(typeof(EditModSearch));
        private Timer filterTimer;
        private bool suppressSearch = false;
        private ModSearch currentSearch = null;

        private void ExpandButton_CheckedChanged(object sender, EventArgs e)
        {
            ExpandButton.Text = ExpandButton.Checked ? "▴" : "▾";
            DoLayout(ExpandButton.Checked);
        }

        private void DoLayout(bool expanded)
        {
            FormGeometryChanged(null, null);
            SearchDetails.Visible = expanded;
            if (SearchDetails.Visible)
            {
                SearchDetails.FilterByNameTextBox.Focus();
                if (Main.Instance != null)
                {
                    Main.Instance.Move   += FormGeometryChanged;
                    Resize += FormGeometryChanged;
                }
            }
            else if (Main.Instance != null)
            {
                Main.Instance.Move   -= FormGeometryChanged;
                Resize -= FormGeometryChanged;
            }
        }

        private void FormGeometryChanged(object sender, EventArgs e)
        {
            SearchDetails.Location = PointToScreen(new Point(
                FilterCombinedTextBox.Left,
                FilterCombinedTextBox.Top + FilterCombinedTextBox.Height - 1
            ));
            // Fit dropdown from left edge of text box to right edge of button
            SearchDetails.Width = Math.Max(200,
                ExpandButton.Left + ExpandButton.Width
                    - FilterCombinedTextBox.Left);
        }

        private void FilterCombinedTextBox_TextChanged(object sender, EventArgs e)
        {
            if (suppressSearch)
                return;

            try
            {
                currentSearch = ModSearch.Parse(FilterCombinedTextBox.Text);
                suppressSearch = true;
                    SearchDetails.FilterByNameTextBox.Text        = currentSearch?.Name          ?? "";
                    SearchDetails.FilterByAuthorTextBox.Text      = currentSearch?.Author        ?? "";
                    SearchDetails.FilterByDescriptionTextBox.Text = currentSearch?.Description   ?? "";
                    SearchDetails.FilterByLanguageTextBox.Text    = currentSearch?.Localization  ?? "";
                    SearchDetails.FilterByDependsTextBox.Text     = currentSearch?.DependsOn     ?? "";
                    SearchDetails.FilterByRecommendsTextBox.Text  = currentSearch?.Recommends    ?? "";
                    SearchDetails.FilterByConflictsTextBox.Text   = currentSearch?.ConflictsWith ?? "";
                    SearchDetails.FilterBySuggestsTextBox.Text    = currentSearch?.Suggests      ?? "";
                suppressSearch = false;
                TriggerSearchOrTimer();
            }
            catch (Kraken k)
            {
                Main.Instance.AddStatusMessage(k.Message);
            }
        }

        private void SearchDetails_ApplySearch(bool immediately)
        {
            if (suppressSearch)
                return;

            currentSearch = new ModSearch(
                SearchDetails.FilterByNameTextBox.Text,
                SearchDetails.FilterByAuthorTextBox.Text,
                SearchDetails.FilterByDescriptionTextBox.Text,
                SearchDetails.FilterByLanguageTextBox.Text,
                SearchDetails.FilterByDependsTextBox.Text,
                SearchDetails.FilterByRecommendsTextBox.Text,
                SearchDetails.FilterBySuggestsTextBox.Text,
                SearchDetails.FilterByConflictsTextBox.Text
            );
            suppressSearch = true;
                FilterCombinedTextBox.Text = currentSearch?.Combined ?? "";
            suppressSearch = false;
            if (immediately)
            {
                TriggerSearch();
            }
            else
            {
                TriggerSearchOrTimer();
            }
        }

        private void SearchDetails_SurrenderFocus()
        {
            if (SurrenderFocus != null)
            {
                SurrenderFocus();
            }
        }

        private void OnLeave(object sender, EventArgs e)
        {
            ExpandButton.Checked = false;
        }

        private void FilterTextBox_KeyDown(object sender, KeyEventArgs e)
        {
            // Switch focus from filters to mod list on enter, down, or pgdn
            switch (e.KeyCode)
            {
                case Keys.Enter:
                    // Bypass the timer for immediate update
                    e.Handled = true;
<<<<<<< HEAD
                    e.SuppressKeyPress = true;
=======
>>>>>>> 2b2dc4b2
                    filterTimer?.Stop();
                    TriggerSearch();
                    break;

                case Keys.Up:
                case Keys.Down:
                case Keys.PageUp:
                case Keys.PageDown:
                    if (SurrenderFocus != null)
                    {
                        SurrenderFocus();
                    }
                    e.Handled = true;
                    break;
            }
        }

        private void TriggerSearchOrTimer()
        {
            if (Platform.IsMono && !string.IsNullOrEmpty(FilterCombinedTextBox.Text))
            {
                // Delay updating to improve typing performance on OS X and Linux
                RunFilterUpdateTimer();
            }
            else
            {
                TriggerSearch();
            }
        }

        /// <summary>
        /// Start or restart a timer to update the filter after an interval since the last keypress.
        /// On Mac OS X, this prevents the search field from locking up due to DataGridViews being
        /// slow and key strokes being interpreted incorrectly when slowed down:
        /// http://mono.1490590.n4.nabble.com/Incorrect-missing-and-duplicate-keypress-events-td4658863.html
        /// </summary>
        private void RunFilterUpdateTimer()
        {
            if (filterTimer == null)
            {
                filterTimer = new Timer();
                filterTimer.Tick += OnFilterUpdateTimer;
                filterTimer.Interval = 500;
                filterTimer.Start();
            }
            else
            {
                filterTimer.Stop();
                filterTimer.Start();
            }
        }

        /// <summary>
        /// Updates the filter after an interval of time has passed since the last keypress.
        /// </summary>
        private void OnFilterUpdateTimer(object source, EventArgs e)
        {
            TriggerSearch();
            filterTimer.Stop();
        }

        private void TriggerSearch()
        {
            if (ApplySearch != null)
            {
                ApplySearch(currentSearch);
            }
        }

    }
}<|MERGE_RESOLUTION|>--- conflicted
+++ resolved
@@ -173,10 +173,7 @@
                 case Keys.Enter:
                     // Bypass the timer for immediate update
                     e.Handled = true;
-<<<<<<< HEAD
                     e.SuppressKeyPress = true;
-=======
->>>>>>> 2b2dc4b2
                     filterTimer?.Stop();
                     TriggerSearch();
                     break;
