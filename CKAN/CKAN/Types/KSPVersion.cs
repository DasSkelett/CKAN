--- conflicted
+++ resolved
@@ -87,13 +87,9 @@
             return version;
         }
 
-<<<<<<< HEAD
-        public Version VersionObject()
-=======
         // Private for now, since we can't guarnatee public code will only call
         // us with long versions.
         private Version VersionObject()
->>>>>>> 52c6d218
         {
             if (cachedVersionObject == null)
             {
