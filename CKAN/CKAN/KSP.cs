--- conflicted
+++ resolved
@@ -335,42 +335,6 @@
 
         #endregion
 
-<<<<<<< HEAD
-=======
-            return version = DetectVersion(GameDir());
-        }
-
-        internal static KSPVersion DetectVersion(string path)
-        {
-            string readme = "";
-            try
-            {
-                // Slurp our README into memory
-                readme = File.ReadAllText(Path.Combine(path, "readme.txt"));
-            }
-            catch
-            {
-                log.Error("Could not open KSP readme.txt");
-                throw new BadVersionException();
-            }
-
-            // And find the KSP version. Easy! :)
-            Match match = Regex.Match(readme, @"^Version\s+(\d+\.\d+\.\d+)",
-                RegexOptions.IgnoreCase | RegexOptions.Multiline);
-
-            if (match.Success)
-            {
-                string version = match.Groups[1].Value;
-                log.DebugFormat("Found version {0}", version);
-                return new KSPVersion(version);
-            }
-
-            // Oh noes! We couldn't find the version!
-            // (Suggestions for better exceptions welcome!)
-            log.Error("Could not find KSP version in readme.txt");
-            throw new BadVersionException();
-        }
-
         /// <summary>
         /// Returns path relative to this KSP's GameDir.
         /// </summary>
@@ -388,7 +352,6 @@
             return KSPPathUtils.ToAbsolute(path, this.GameDir());
         }
 
->>>>>>> cb73c246
     }
 
 }