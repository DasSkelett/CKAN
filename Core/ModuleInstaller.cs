--- conflicted
+++ resolved
@@ -969,11 +969,7 @@
         public void Upgrade(IEnumerable<CkanModule> modules, IDownloader netAsyncDownloader, ref HashSet<string> possibleConfigOnlyDirs, RegistryManager registry_manager, bool enforceConsistency = true, bool resolveRelationships = false, bool ConfirmPrompt = true)
         {
             modules = modules.Memoize();
-<<<<<<< HEAD
             User.RaiseMessage("About to upgrade:\r\n");
-=======
-            User.RaiseMessage("About to upgrade...\r\n");
->>>>>>> 9ea7c797
 
             if (resolveRelationships)
             {
@@ -1149,7 +1145,6 @@
                 }
             }
             var resolver = new RelationshipResolver(modsToInstall, null, options, registry_manager.registry, ksp.VersionCriteria());
-<<<<<<< HEAD
             try
             {
                 var resolvedModsToInstall = resolver.ModList().ToList();
@@ -1162,21 +1157,6 @@
                 );
                 User.RaiseProgress("Done!", 100);
             }
-            catch (DependencyNotSatisfiedKraken kraken)
-            {
-                throw kraken;
-            }
-
-=======
-            var resolvedModsToInstall = resolver.ModList().ToList();
-            AddRemove(
-                ref possibleConfigOnlyDirs,
-                registry_manager,
-                resolvedModsToInstall,
-                modsToRemove,
-                enforceConsistency
-            );
->>>>>>> 9ea7c797
         }
 
         #endregion
