--- conflicted
+++ resolved
@@ -38,13 +38,12 @@
         [JsonProperty] private Dictionary<string, InstalledModule> installed_modules;
         [JsonProperty] private Dictionary<string, string> installed_files; // filename => module
 
-<<<<<<< HEAD
         // Index of which mods provide what, format:
         //   providers[provided] = { provider1, provider2, ... }
         // Built by BuildProvidesIndex, makes LatestAvailableWithProvides much faster.
         [JsonIgnore] private Dictionary<string, HashSet<AvailableModule>> providers
             = new Dictionary<string, HashSet<AvailableModule>>();
-=======
+
         /// <summary>
         /// A map between module identifiers and versions for official DLC that are installed.
         /// </summary>
@@ -53,7 +52,6 @@
         /// </remarks>
         private readonly Dictionary<string, UnmanagedModuleVersion> _installedDlcModules =
             new Dictionary<string, UnmanagedModuleVersion>();
->>>>>>> ca288306
 
         [JsonIgnore] private string transaction_backup;
 
