--- conflicted
+++ resolved
@@ -845,44 +845,6 @@
             return installed_modules.TryGetValue(mod_identifer, out installedModule) ? installedModule.Module : null;
         }
 
-<<<<<<< HEAD
-=======
-        /// <summary>
-        ///     Check if a mod is installed (either via CKAN, DLL, or virtually)
-        ///     If withProvides is set to false then we skip the check for if the
-        ///     mod has been provided (rather than existing as a real mod).
-        /// </summary>
-        /// <returns><c>true</c>, if installed<c>false</c> otherwise.</returns>
-        public bool IsInstalled(string modName, bool withProvides = true)
-        {
-            return InstalledVersion(modName, withProvides) != null;
-        }
-
-        /// <summary>
-        ///     Check if a mod is autodetected.
-        /// </summary>
-        /// <returns><c>true</c>, if autodetected<c>false</c> otherwise.</returns>
-        public bool IsAutodetected(string identifier)
-        {
-            return IsInstalled(identifier) && InstalledVersion(identifier).ToString().Equals("autodetected dll");
-        }
-
-        public bool HasUpdate(string identifier, KSPVersion version)
-        {
-            CkanModule newestVersion;
-            try
-            {
-                newestVersion = LatestAvailable(identifier, version);
-            }
-            catch (ModuleNotFoundKraken)
-            {
-                return false;
-            }
-            if (newestVersion == null) return false;
-            return IsInstalled(identifier) && newestVersion.version.IsGreaterThan(InstalledVersion(identifier));
-        }
->>>>>>> c941e310
-
         /// <summary>
         /// Returns the module which owns this file, or null if not known.
         /// Throws a PathErrorKraken if an absolute path is provided.
